--- conflicted
+++ resolved
@@ -30,11 +30,7 @@
 public class TmfEditorInput implements IEditorInput {
 
     private final IFile fFile;
-<<<<<<< HEAD
-    private final ITmfTrace<?> fTrace;
-=======
     private final ITmfTrace fTrace;
->>>>>>> 6151d86c
 
     /**
      * Standard constructor
@@ -42,21 +38,13 @@
      * @param file The IFile pointer
      * @param trace Reference to the trace
      */
-<<<<<<< HEAD
-    public TmfEditorInput(IFile file, ITmfTrace<?> trace) {
-=======
     public TmfEditorInput(IFile file, ITmfTrace trace) {
->>>>>>> 6151d86c
         fFile = file;
         fTrace = trace;
     }
 
     @Override
-<<<<<<< HEAD
-	public Object getAdapter(@SuppressWarnings("rawtypes") Class adapter) {
-=======
 	public Object getAdapter(Class adapter) {
->>>>>>> 6151d86c
         return null;
     }
 
@@ -101,11 +89,7 @@
      *
      * @return The trace
      */
-<<<<<<< HEAD
-    public ITmfTrace<?> getTrace() {
-=======
     public ITmfTrace getTrace() {
->>>>>>> 6151d86c
         return fTrace;
     }
 
