package org.eclipse.linuxtools.internal.tmf.ui.parsers.wizards;

import java.io.File;
import java.io.FileWriter;
import java.io.IOException;
import java.util.ArrayList;
import java.util.Iterator;
import java.util.List;

import org.eclipse.jface.wizard.WizardPage;
<<<<<<< HEAD
import org.eclipse.linuxtools.internal.tmf.ui.Messages;
import org.eclipse.linuxtools.internal.tmf.ui.Activator;
=======
import org.eclipse.linuxtools.internal.tmf.ui.Activator;
import org.eclipse.linuxtools.internal.tmf.ui.Messages;
>>>>>>> 6151d86c
import org.eclipse.linuxtools.internal.tmf.ui.parsers.custom.CustomEventsTable;
import org.eclipse.linuxtools.internal.tmf.ui.parsers.custom.CustomTraceDefinition;
import org.eclipse.linuxtools.internal.tmf.ui.parsers.custom.CustomTraceDefinition.OutputColumn;
import org.eclipse.linuxtools.internal.tmf.ui.parsers.custom.CustomXmlTrace;
import org.eclipse.linuxtools.internal.tmf.ui.parsers.custom.CustomXmlTraceDefinition;
import org.eclipse.linuxtools.tmf.core.exceptions.TmfTraceException;
import org.eclipse.linuxtools.tmf.core.trace.ITmfTrace;
import org.eclipse.swt.SWT;
import org.eclipse.swt.custom.SashForm;
import org.eclipse.swt.custom.ScrolledComposite;
import org.eclipse.swt.events.SelectionAdapter;
import org.eclipse.swt.events.SelectionEvent;
import org.eclipse.swt.graphics.Image;
import org.eclipse.swt.layout.GridData;
import org.eclipse.swt.layout.GridLayout;
import org.eclipse.swt.widgets.Button;
import org.eclipse.swt.widgets.Composite;
import org.eclipse.swt.widgets.Text;

public class CustomXmlParserOutputWizardPage extends WizardPage {

    private static final Image upImage = Activator.getDefault().getImageFromPath("/icons/elcl16/up_button.gif"); //$NON-NLS-1$
    private static final Image downImage = Activator.getDefault().getImageFromPath("/icons/elcl16/down_button.gif"); //$NON-NLS-1$
    private final CustomXmlParserWizard wizard;
    private CustomXmlTraceDefinition definition;
    List<Output> outputs = new ArrayList<Output>();
    //    Output messageOutput;
    Composite container;
    SashForm sash;
    //    Text timestampFormatText;
    //    Text timestampPreviewText;
    ScrolledComposite outputsScrolledComposite;
    Composite outputsContainer;
    //    ScrolledComposite inputScrolledComposite;
    Composite tableContainer;
    CustomEventsTable previewTable;
    File tmpFile;

    protected CustomXmlParserOutputWizardPage(final CustomXmlParserWizard wizard) {
        super("CustomParserOutputWizardPage"); //$NON-NLS-1$
        setTitle(wizard.inputPage.getTitle());
        setDescription(Messages.CustomXmlParserOutputWizardPage_description);
        this.wizard = wizard;
        setPageComplete(false);
    }

    @Override
    public void createControl(final Composite parent) {
        container = new Composite(parent, SWT.NULL);
        container.setLayout(new GridLayout());

        sash = new SashForm(container, SWT.VERTICAL);
        sash.setLayoutData(new GridData(SWT.FILL, SWT.FILL, true, true));
        sash.setBackground(sash.getDisplay().getSystemColor(SWT.COLOR_GRAY));

        outputsScrolledComposite = new ScrolledComposite(sash, SWT.V_SCROLL);
        outputsScrolledComposite.setLayoutData(new GridData(SWT.FILL, SWT.FILL, true, true));
        outputsContainer = new Composite(outputsScrolledComposite, SWT.NONE);
        final GridLayout outputsLayout = new GridLayout(4, false);
        outputsLayout.marginHeight = 10;
        outputsLayout.marginWidth = 0;
        outputsContainer.setLayout(outputsLayout);
        outputsScrolledComposite.setContent(outputsContainer);
        outputsScrolledComposite.setExpandHorizontal(true);
        outputsScrolledComposite.setExpandVertical(true);

        outputsContainer.layout();

        outputsScrolledComposite.setMinSize(outputsContainer.computeSize(SWT.DEFAULT, SWT.DEFAULT).x, outputsContainer.computeSize(SWT.DEFAULT, SWT.DEFAULT).y-5);

        tableContainer = new Composite(sash, SWT.NONE);
        final GridLayout tableLayout = new GridLayout();
        tableLayout.marginHeight = 0;
        tableLayout.marginWidth = 0;
        tableContainer.setLayout(tableLayout);
        previewTable = new CustomEventsTable(new CustomXmlTraceDefinition(), tableContainer, 0);
        previewTable.setLayoutData(new GridData(SWT.FILL, SWT.FILL, true, true));

<<<<<<< HEAD
        if (wizard.definition != null)
            loadDefinition(wizard.definition);
=======
        if (wizard.definition != null) {
            loadDefinition(wizard.definition);
        }
>>>>>>> 6151d86c
        setControl(container);

    }

    @Override
    public void dispose() {
        previewTable.dispose();
        super.dispose();
    }

    private void loadDefinition(final CustomTraceDefinition definition) {
        for (final OutputColumn outputColumn : definition.outputs) {
            final Output output = new Output(outputsContainer, outputColumn.name);
            outputs.add(output);
        }
    }

    /* (non-Javadoc)
     * @see org.eclipse.jface.dialogs.DialogPage#setVisible(boolean)
     */
    @Override
    public void setVisible(final boolean visible) {
        if (visible) {
            this.definition = wizard.inputPage.getDefinition();
            final List<String> outputNames = wizard.inputPage.getInputNames();

            // dispose outputs that have been removed in the input page
            final Iterator<Output> iter = outputs.iterator();
            while (iter.hasNext()) {
                final Output output = iter.next();
                boolean found = false;
<<<<<<< HEAD
                for (final String name : outputNames)
=======
                for (final String name : outputNames) {
>>>>>>> 6151d86c
                    if (output.name.equals(name)) {
                        found = true;
                        break;
                    }
<<<<<<< HEAD
=======
                }
>>>>>>> 6151d86c
                if (!found) {
                    output.dispose();
                    iter.remove();
                }
            }

            // create outputs that have been added in the input page
            for (final String name : outputNames) {
                boolean found = false;
<<<<<<< HEAD
                for (final Output output : outputs)
=======
                for (final Output output : outputs) {
>>>>>>> 6151d86c
                    if (output.name.equals(name)) {
                        found = true;
                        break;
                    }
<<<<<<< HEAD
                if (!found)
                    outputs.add(new Output(outputsContainer, name));
=======
                }
                if (!found) {
                    outputs.add(new Output(outputsContainer, name));
                }
>>>>>>> 6151d86c
            }

            outputsContainer.layout();
            outputsScrolledComposite.setMinSize(outputsContainer.computeSize(SWT.DEFAULT, SWT.DEFAULT).x, outputsContainer.computeSize(SWT.DEFAULT, SWT.DEFAULT).y-5);
            updatePreviewTable();
<<<<<<< HEAD
            if (sash.getSize().y > outputsContainer.computeSize(SWT.DEFAULT, SWT.DEFAULT).y + previewTable.getTable().getItemHeight())
                sash.setWeights(new int[] {outputsContainer.computeSize(SWT.DEFAULT, SWT.DEFAULT).y, sash.getSize().y - outputsContainer.computeSize(SWT.DEFAULT, SWT.DEFAULT).y});
            else
                sash.setWeights(new int[] {outputsContainer.computeSize(SWT.DEFAULT, SWT.DEFAULT).y, previewTable.getTable().getItemHeight()});
            setPageComplete(true);
        } else
            setPageComplete(false);
=======
            if (sash.getSize().y > outputsContainer.computeSize(SWT.DEFAULT, SWT.DEFAULT).y + previewTable.getTable().getItemHeight()) {
                sash.setWeights(new int[] {outputsContainer.computeSize(SWT.DEFAULT, SWT.DEFAULT).y, sash.getSize().y - outputsContainer.computeSize(SWT.DEFAULT, SWT.DEFAULT).y});
            } else {
                sash.setWeights(new int[] {outputsContainer.computeSize(SWT.DEFAULT, SWT.DEFAULT).y, previewTable.getTable().getItemHeight()});
            }
            setPageComplete(true);
        } else {
            setPageComplete(false);
        }
>>>>>>> 6151d86c
        super.setVisible(visible);
    }

    private void moveBefore(final Output moved) {
        final int i = outputs.indexOf(moved);
        if (i > 0) {
            final Output previous = outputs.get(i-1);
            moved.enabledButton.moveAbove(previous.enabledButton);
            moved.nameLabel.moveBelow(moved.enabledButton);
            moved.upButton.moveBelow(moved.nameLabel);
            moved.downButton.moveBelow(moved.upButton);
            outputs.add(i-1, outputs.remove(i));
            outputsContainer.layout();
            outputsScrolledComposite.setMinSize(outputsContainer.computeSize(SWT.DEFAULT, SWT.DEFAULT).x, outputsContainer.computeSize(SWT.DEFAULT, SWT.DEFAULT).y-5);
            container.layout();
            updatePreviewTable();
        }
    }

    private void moveAfter(final Output moved) {
        final int i = outputs.indexOf(moved);
        if (i+1 < outputs.size()) {
            final Output next = outputs.get(i+1);
            moved.enabledButton.moveBelow(next.downButton);
            moved.nameLabel.moveBelow(moved.enabledButton);
            moved.upButton.moveBelow(moved.nameLabel);
            moved.downButton.moveBelow(moved.upButton);
            outputs.add(i+1, outputs.remove(i));
            outputsContainer.layout();
            outputsScrolledComposite.setMinSize(outputsContainer.computeSize(SWT.DEFAULT, SWT.DEFAULT).x, outputsContainer.computeSize(SWT.DEFAULT, SWT.DEFAULT).y-5);
            container.layout();
            updatePreviewTable();
        }
    }

    private void updatePreviewTable() {
        final int CACHE_SIZE = 50;
        definition.outputs = extractOutputs();

        try {
            tmpFile = Activator.getDefault().getStateLocation().addTrailingSeparator().append("customwizard.tmp").toFile(); //$NON-NLS-1$
            final FileWriter writer = new FileWriter(tmpFile);
            writer.write(wizard.inputPage.getInputText());
            writer.close();

<<<<<<< HEAD
            final ITmfTrace<?> trace = new CustomXmlTrace(null, definition, tmpFile.getAbsolutePath(), CACHE_SIZE);
=======
            final ITmfTrace trace = new CustomXmlTrace(null, definition, tmpFile.getAbsolutePath(), CACHE_SIZE);
>>>>>>> 6151d86c
            previewTable.dispose();
            previewTable = new CustomEventsTable(definition, tableContainer, CACHE_SIZE);
            previewTable.setLayoutData(new GridData(SWT.FILL, SWT.FILL, true, true));
            previewTable.setTrace(trace, true);
        } catch (final TmfTraceException e) {
            Activator.getDefault().logError("Error creating CustomXmlTrace. File:" + tmpFile.getAbsolutePath(), e); //$NON-NLS-1$
        } catch (final IOException e) {
            Activator.getDefault().logError("Error creating CustomXmlTrace. File:" + tmpFile.getAbsolutePath(), e); //$NON-NLS-1$
        }

        tableContainer.layout();
        container.layout();
    }

    public List<OutputColumn> extractOutputs() {
        int numColumns = 0;
<<<<<<< HEAD
        for (int i = 0; i < outputs.size(); i++)
            if (outputs.get(i).enabledButton.getSelection())
                numColumns++;
=======
        for (int i = 0; i < outputs.size(); i++) {
            if (outputs.get(i).enabledButton.getSelection()) {
                numColumns++;
            }
        }
>>>>>>> 6151d86c
        final List<OutputColumn> outputColumns = new ArrayList<OutputColumn>(numColumns);
        numColumns = 0;
        for (int i = 0; i < outputs.size(); i++) {
            final Output output = outputs.get(i);
            if (output.enabledButton.getSelection()) {
                final OutputColumn column = new OutputColumn();
                column.name = output.nameLabel.getText();
                outputColumns.add(column);
            }
        }
        return outputColumns;
    }

    private class Output {
        String name;
        Button enabledButton;
        Text nameLabel;
        Button upButton;
        Button downButton;

        public Output(final Composite parent, final String name) {
            this.name = name;

            enabledButton = new Button(parent, SWT.CHECK);
            enabledButton.setToolTipText(Messages.CustomXmlParserOutputWizardPage_visible);
            enabledButton.setSelection(true);
            enabledButton.addSelectionListener(new SelectionAdapter() {
                @Override
                public void widgetSelected(final SelectionEvent e) {
                    updatePreviewTable();
                }
            });
            //            if (messageOutput != null) {
            //                enabledButton.moveAbove(messageOutput.enabledButton);
            //            }

            nameLabel = new Text(parent, SWT.BORDER | SWT.READ_ONLY | SWT.SINGLE);
            nameLabel.setLayoutData(new GridData(SWT.FILL, SWT.CENTER, false, false));
            nameLabel.setText(name);
            nameLabel.moveBelow(enabledButton);

            upButton = new Button(parent, SWT.PUSH);
            upButton.setImage(upImage);
            upButton.setToolTipText(Messages.CustomXmlParserOutputWizardPage_moveBefore);
            upButton.addSelectionListener(new SelectionAdapter() {
                @Override
                public void widgetSelected(final SelectionEvent e) {
                    moveBefore(Output.this);
                }
            });
            upButton.moveBelow(nameLabel);

            downButton = new Button(parent, SWT.PUSH);
            downButton.setImage(downImage);
            downButton.setToolTipText(Messages.CustomXmlParserOutputWizardPage_moveAfter);
            downButton.addSelectionListener(new SelectionAdapter() {
                @Override
                public void widgetSelected(final SelectionEvent e) {
                    moveAfter(Output.this);
                }
            });
            downButton.moveBelow(upButton);
        }

        private void dispose() {
            enabledButton.dispose();
            nameLabel.dispose();
            upButton.dispose();
            downButton.dispose();
        }
    }

    public CustomXmlTraceDefinition getDefinition() {
        return definition;
    }

}<|MERGE_RESOLUTION|>--- conflicted
+++ resolved
@@ -8,13 +8,8 @@
 import java.util.List;
 
 import org.eclipse.jface.wizard.WizardPage;
-<<<<<<< HEAD
-import org.eclipse.linuxtools.internal.tmf.ui.Messages;
-import org.eclipse.linuxtools.internal.tmf.ui.Activator;
-=======
 import org.eclipse.linuxtools.internal.tmf.ui.Activator;
 import org.eclipse.linuxtools.internal.tmf.ui.Messages;
->>>>>>> 6151d86c
 import org.eclipse.linuxtools.internal.tmf.ui.parsers.custom.CustomEventsTable;
 import org.eclipse.linuxtools.internal.tmf.ui.parsers.custom.CustomTraceDefinition;
 import org.eclipse.linuxtools.internal.tmf.ui.parsers.custom.CustomTraceDefinition.OutputColumn;
@@ -93,14 +88,9 @@
         previewTable = new CustomEventsTable(new CustomXmlTraceDefinition(), tableContainer, 0);
         previewTable.setLayoutData(new GridData(SWT.FILL, SWT.FILL, true, true));
 
-<<<<<<< HEAD
-        if (wizard.definition != null)
-            loadDefinition(wizard.definition);
-=======
         if (wizard.definition != null) {
             loadDefinition(wizard.definition);
         }
->>>>>>> 6151d86c
         setControl(container);
 
     }
@@ -132,19 +122,12 @@
             while (iter.hasNext()) {
                 final Output output = iter.next();
                 boolean found = false;
-<<<<<<< HEAD
-                for (final String name : outputNames)
-=======
                 for (final String name : outputNames) {
->>>>>>> 6151d86c
                     if (output.name.equals(name)) {
                         found = true;
                         break;
                     }
-<<<<<<< HEAD
-=======
-                }
->>>>>>> 6151d86c
+                }
                 if (!found) {
                     output.dispose();
                     iter.remove();
@@ -154,38 +137,20 @@
             // create outputs that have been added in the input page
             for (final String name : outputNames) {
                 boolean found = false;
-<<<<<<< HEAD
-                for (final Output output : outputs)
-=======
                 for (final Output output : outputs) {
->>>>>>> 6151d86c
                     if (output.name.equals(name)) {
                         found = true;
                         break;
                     }
-<<<<<<< HEAD
-                if (!found)
-                    outputs.add(new Output(outputsContainer, name));
-=======
                 }
                 if (!found) {
                     outputs.add(new Output(outputsContainer, name));
                 }
->>>>>>> 6151d86c
             }
 
             outputsContainer.layout();
             outputsScrolledComposite.setMinSize(outputsContainer.computeSize(SWT.DEFAULT, SWT.DEFAULT).x, outputsContainer.computeSize(SWT.DEFAULT, SWT.DEFAULT).y-5);
             updatePreviewTable();
-<<<<<<< HEAD
-            if (sash.getSize().y > outputsContainer.computeSize(SWT.DEFAULT, SWT.DEFAULT).y + previewTable.getTable().getItemHeight())
-                sash.setWeights(new int[] {outputsContainer.computeSize(SWT.DEFAULT, SWT.DEFAULT).y, sash.getSize().y - outputsContainer.computeSize(SWT.DEFAULT, SWT.DEFAULT).y});
-            else
-                sash.setWeights(new int[] {outputsContainer.computeSize(SWT.DEFAULT, SWT.DEFAULT).y, previewTable.getTable().getItemHeight()});
-            setPageComplete(true);
-        } else
-            setPageComplete(false);
-=======
             if (sash.getSize().y > outputsContainer.computeSize(SWT.DEFAULT, SWT.DEFAULT).y + previewTable.getTable().getItemHeight()) {
                 sash.setWeights(new int[] {outputsContainer.computeSize(SWT.DEFAULT, SWT.DEFAULT).y, sash.getSize().y - outputsContainer.computeSize(SWT.DEFAULT, SWT.DEFAULT).y});
             } else {
@@ -195,7 +160,6 @@
         } else {
             setPageComplete(false);
         }
->>>>>>> 6151d86c
         super.setVisible(visible);
     }
 
@@ -241,11 +205,7 @@
             writer.write(wizard.inputPage.getInputText());
             writer.close();
 
-<<<<<<< HEAD
-            final ITmfTrace<?> trace = new CustomXmlTrace(null, definition, tmpFile.getAbsolutePath(), CACHE_SIZE);
-=======
             final ITmfTrace trace = new CustomXmlTrace(null, definition, tmpFile.getAbsolutePath(), CACHE_SIZE);
->>>>>>> 6151d86c
             previewTable.dispose();
             previewTable = new CustomEventsTable(definition, tableContainer, CACHE_SIZE);
             previewTable.setLayoutData(new GridData(SWT.FILL, SWT.FILL, true, true));
@@ -262,17 +222,11 @@
 
     public List<OutputColumn> extractOutputs() {
         int numColumns = 0;
-<<<<<<< HEAD
-        for (int i = 0; i < outputs.size(); i++)
-            if (outputs.get(i).enabledButton.getSelection())
-                numColumns++;
-=======
         for (int i = 0; i < outputs.size(); i++) {
             if (outputs.get(i).enabledButton.getSelection()) {
                 numColumns++;
             }
         }
->>>>>>> 6151d86c
         final List<OutputColumn> outputColumns = new ArrayList<OutputColumn>(numColumns);
         numColumns = 0;
         for (int i = 0; i < outputs.size(); i++) {
