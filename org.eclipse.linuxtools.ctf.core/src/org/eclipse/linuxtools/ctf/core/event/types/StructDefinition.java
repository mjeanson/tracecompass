--- conflicted
+++ resolved
@@ -91,14 +91,7 @@
 
     @Override
     public void read(BitBuffer input) {
-<<<<<<< HEAD
-        final int align = (int) declaration.getAlignment();
-        long pos = input.position()
-                + ((align - (input.position() % align)) % align);
-        input.position(pos);
-=======
         alignRead(input, this.declaration);
->>>>>>> d6205f97
         final List<String> fieldList = declaration.getFieldsList();
         for (String fName : fieldList) {
             Definition def = definitions.get(fName);
