--- conflicted
+++ resolved
@@ -235,17 +235,10 @@
 
     @Test
     public void testToString() {
-<<<<<<< HEAD
-        String expected1 = "[TmfEventRequest(0,ITmfEvent," + range1 + ",0,100)]";
-        String expected2 = "[TmfEventRequest(1,ITmfEvent," + range2 + ",0,100)]";
-        String expected3 = "[TmfEventRequest(2,ITmfEvent," + range2 + ",0,200)]";
-        String expected4 = "[TmfEventRequest(3,ITmfEvent," + range2 + ",0,200)]";
-=======
-        String expected1 = "[TmfEventRequestStub(0,ITmfEvent,FOREGROUND," + range1 + ",0,100,200)]";
-        String expected2 = "[TmfEventRequestStub(1,ITmfEvent,FOREGROUND," + range2 + ",0,100,200)]";
-        String expected3 = "[TmfEventRequestStub(2,ITmfEvent,FOREGROUND," + range2 + ",0,200,200)]";
-        String expected4 = "[TmfEventRequestStub(3,ITmfEvent,FOREGROUND," + range2 + ",0,200,300)]";
->>>>>>> 0fb3c830
+        String expected1 = "[TmfEventRequestStub(0,ITmfEvent,FOREGROUND," + range1 + ",0,100)]";
+        String expected2 = "[TmfEventRequestStub(1,ITmfEvent,FOREGROUND," + range2 + ",0,100)]";
+        String expected3 = "[TmfEventRequestStub(2,ITmfEvent,FOREGROUND," + range2 + ",0,200)]";
+        String expected4 = "[TmfEventRequestStub(3,ITmfEvent,FOREGROUND," + range2 + ",0,200)]";
 
         assertEquals("toString", expected1, fRequest1.toString());
         assertEquals("toString", expected2, fRequest2.toString());
