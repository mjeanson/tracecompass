--- conflicted
+++ resolved
@@ -88,11 +88,8 @@
                   </excludes>
                 </fileset>
                 <fileset><directory>traces/ctf-testsuite</directory></fileset>
-<<<<<<< HEAD
                 <fileset><directory>traces/cyg-profile</directory></fileset>
-=======
                 <fileset><directory>traces/funky_trace</directory></fileset>
->>>>>>> 9ab4ca26
                 <fileset><directory>traces/hello-lost</directory></fileset>
                 <fileset><directory>traces/kernel</directory></fileset>
                 <fileset><directory>traces/kernel_vm</directory></fileset>
