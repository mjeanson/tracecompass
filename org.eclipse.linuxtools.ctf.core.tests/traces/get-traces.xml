--- conflicted
+++ resolved
@@ -16,11 +16,8 @@
   <get ignoreerrors="true" dest="kernel_vm.tar.bz2" skipexisting="true" src="http://www.dorsal.polymtl.ca/~alexmont/data/kernel_vm.tar.bz2" />
   <get ignoreerrors="true" dest="synctraces.tar.gz" skipexisting="true" src="http://www.dorsal.polymtl.ca/~gbastien/traces/synctraces.tar.gz" />
   <get ignoreerrors="true" dest="hello-lost.tar.bz2" skipexisting="true" src="http://www.dorsal.polymtl.ca/~alexmont/data/hello-lost.tar.bz2" />
-<<<<<<< HEAD
   <get ignoreerrors="true" dest="cyg-profile.tar.bz2" skipexisting="true" src="http://www.dorsal.polymtl.ca/~alexmont/data/cyg-profile.tar.bz2" />
-=======
   <get ignoreerrors="true" dest="funky_trace.tar.bz2" skipexisting="true" src="http://www.dorsal.polymtl.ca/~alexmont/data/funky_trace.tar.bz2" />
->>>>>>> 9ab4ca26
   <exec executable = "git" failifexecutionfails="false">
     <arg value = "clone"/>
     <arg value = "https://github.com/efficios/ctf-testsuite.git"/>
@@ -38,11 +35,8 @@
       <available file="kernel_vm.tar.bz2" />
       <available file="synctraces.tar.gz" />
       <available file="hello-lost.tar.bz2" />
-<<<<<<< HEAD
       <available file="cyg-profile.tar.bz2" />
-=======
       <available file="funky_trace.tar.bz2" />
->>>>>>> 9ab4ca26
     </and>
   </condition>
   <antcall target="extractTraces"/>
@@ -60,23 +54,17 @@
     <bunzip2 src="kernel_vm.tar.bz2" />
     <gunzip src="synctraces.tar.gz" />
     <bunzip2 src="hello-lost.tar.bz2" />
-<<<<<<< HEAD
     <bunzip2 src="cyg-profile.tar.bz2" />
-=======
     <bunzip2 src="funky_trace.tar.bz2" />
->>>>>>> 9ab4ca26
 
     <untar src="sample-ctf-trace-20120412.tar" dest="." />
     <untar src="trace2.tar" dest="." />
     <untar src="kernel_vm.tar" dest="." />
     <untar src="synctraces.tar" dest="." />
     <untar src="hello-lost.tar" dest="." />
-<<<<<<< HEAD
     <untar src="cyg-profile.tar" dest="." />
+    <untar src="funky_trace.tar" dest="." />
 
-=======
-    <untar src="funky_trace.tar" dest="." />
->>>>>>> 9ab4ca26
     <echo message="Traces extracted successfully"/>
 </target>
 </project>